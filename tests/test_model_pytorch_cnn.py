#!/usr/bin/env python
# coding: utf-8

# Make sure python version is compatible with pyTorch
from cleanlab.internal.util import VersionWarning

python_version = VersionWarning(
    warning_str="pyTorch supports Python version 3.5, 3.6, 3.7, 3.8, 3.9",
    list_of_compatible_versions=[3.5, 3.6, 3.7, 3.8, 3.9],
)


if python_version.is_compatible():
    from cleanlab.example_models.mnist_pytorch import (
        CNN,
        SKLEARN_DIGITS_TEST_SIZE,
        SKLEARN_DIGITS_TRAIN_SIZE,
    )
    import cleanlab
    import numpy as np
    from sklearn.metrics import accuracy_score
    from sklearn.datasets import load_digits
    import pytest

    X_train_idx = np.arange(SKLEARN_DIGITS_TRAIN_SIZE)
    X_test_idx = np.arange(SKLEARN_DIGITS_TEST_SIZE)
    # Get sklearn digits data labels
    _, y_all = load_digits(return_X_y=True)
    # PyTorch requires type long targets.
<<<<<<< HEAD
    y_train = y_all[:-SKLEARN_DIGITS_TEST_SIZE].astype(np.compat.long)
    true_labels_test = y_all[-SKLEARN_DIGITS_TEST_SIZE:].astype(np.compat.long)
=======
    print(y_all)
    print(type(y_all))
    y_train = y_all[:-SKLEARN_DIGITS_TEST_SIZE].astype(np.int32)
    true_labels_test = y_all[-SKLEARN_DIGITS_TEST_SIZE:].astype(np.int32)
>>>>>>> 0a6b55b3


def test_loaders(
    seed=0,
):
    """This is going to OVERFIT - train and test on the SAME SET.
    The goal of this test is just to make sure the data loads correctly.
    And all the main functions work."""

    from cleanlab.count import estimate_confident_joint_and_cv_pred_proba, estimate_latent

    if python_version.is_compatible():
        np.random.seed(seed)
        filter_by = "prune_by_noise_rate"
        # Pre-train for only 3 epochs (it maxes out around 8-12 epochs)
        cnn = CNN(epochs=3, log_interval=None, seed=seed, dataset="sklearn-digits")
        score = 0
        for loader in ["train", "test", None]:
            print("loader:", loader)
            prev_score = score
            X = X_test_idx if loader == "test" else X_train_idx
            y = true_labels_test if loader == "test" else y_train
            # Setting this overrides all future functions.
            cnn.loader = loader
            # pre-train (overfit, not out-of-sample) to entire dataset.
            cnn.fit(
                X,
                None,
            )
            # This next block of code checks if cleanlab works with the CNN
            # Out-of-sample cross-validated holdout predicted probabilities
            np.random.seed(seed)
            # Single epoch for cross-validation (already pre-trained)
            cnn.epochs = 1
            cj, pred_probs = estimate_confident_joint_and_cv_pred_proba(X, y, cnn, cv_n_folds=2)
            est_py, est_nm, est_inv = estimate_latent(cj, y)
            # algorithmic identification of label issues
            err_idx = cleanlab.filter.find_label_issues(
                y, pred_probs, confident_joint=cj, filter_by=filter_by
            )
            assert err_idx is not None

            # Get prediction on loader set.
            pred = cnn.predict(X)
            score = accuracy_score(y, pred)
            print("Acc Before: {:.2f}, After: {:.2f}".format(prev_score, score))
            assert score > prev_score  # Scores should increase

    assert True


def test_throw_exception():
    if python_version.is_compatible():
        cnn = CNN(epochs=1, log_interval=1000, seed=0)
        try:
            cnn.fit(train_idx=[0, 1], train_labels=[1])
        except Exception as e:
            assert "same length" in str(e)
            with pytest.raises(ValueError) as e:
                cnn.fit(train_idx=[0, 1], train_labels=[1])
    assert True


def test_n_train_examples():
    if python_version.is_compatible():
        cnn = CNN(
            epochs=3,
            log_interval=1000,
            loader="train",
            seed=0,
            dataset="sklearn-digits",
        )
        cnn.fit(
            train_idx=X_train_idx,
            train_labels=y_train,
            loader="train",
        )
        cnn.loader = "test"
        pred = cnn.predict(X_test_idx)
        print(accuracy_score(true_labels_test, pred))
        assert accuracy_score(true_labels_test, pred) > 0.1

        # Check that exception is raised when invalid name is given.
        cnn.loader = "INVALID"
        with pytest.raises(ValueError) as e:
            pred = cnn.predict(X_test_idx)

        # Check that pred_proba runs on all examples when None is passed in
        cnn.loader = "test"
        proba = cnn.predict_proba(idx=None, loader="test")
        assert proba is not None
        assert len(pred) == SKLEARN_DIGITS_TEST_SIZE

    assert True<|MERGE_RESOLUTION|>--- conflicted
+++ resolved
@@ -27,15 +27,10 @@
     # Get sklearn digits data labels
     _, y_all = load_digits(return_X_y=True)
     # PyTorch requires type long targets.
-<<<<<<< HEAD
-    y_train = y_all[:-SKLEARN_DIGITS_TEST_SIZE].astype(np.compat.long)
-    true_labels_test = y_all[-SKLEARN_DIGITS_TEST_SIZE:].astype(np.compat.long)
-=======
     print(y_all)
     print(type(y_all))
     y_train = y_all[:-SKLEARN_DIGITS_TEST_SIZE].astype(np.int32)
     true_labels_test = y_all[-SKLEARN_DIGITS_TEST_SIZE:].astype(np.int32)
->>>>>>> 0a6b55b3
 
 
 def test_loaders(
